package bigip

import (
	"fmt"
	"testing"

	"github.com/hashicorp/terraform/helper/resource"
	"github.com/hashicorp/terraform/helper/schema"
	"github.com/hashicorp/terraform/terraform"
	"github.com/scottdware/go-bigip"
)

var TEST_VS_NAME = fmt.Sprintf("/%s/test-vs", TEST_PARTITION)

var TEST_VS_RESOURCE = TEST_IRULE_RESOURCE + `
resource "bigip_ltm_virtual_server" "test-vs" {
	name = "` + TEST_VS_NAME + `"
	destination = "10.255.255.254"
	port = 9999
	mask = "255.255.255.255"
	source_address_translation = "automap"
	ip_protocol = "tcp"
	irules = ["${bigip_ltm_irule.test-rule.name}"]
	profiles = ["/Common/http"]
	client_profiles = ["/Common/tcp"]
	server_profiles = ["/Common/tcp-lan-optimized"]
<<<<<<< HEAD
=======
	policies = ["${bigip_ltm_policy.test-policy.name}"]
	vlans = ["TEST_VLAN_NAME"]
>>>>>>> 25d4a563
}
`

func TestBigipLtmVS_create(t *testing.T) {
	resource.Test(t, resource.TestCase{
		PreCheck: func() {
			testAcctPreCheck(t)
		},
		Providers: testAccProviders,
		CheckDestroy: resource.ComposeTestCheckFunc(
			testCheckVSsDestroyed,
			testCheckIRulesDestroyed,
		),
		Steps: []resource.TestStep{
			resource.TestStep{
				Config: TEST_VS_RESOURCE,
				Check: resource.ComposeTestCheckFunc(
					testCheckVSExists(TEST_VS_NAME, true),
					resource.TestCheckResourceAttr("bigip_ltm_virtual_server.test-vs", "name", TEST_VS_NAME),
					resource.TestCheckResourceAttr("bigip_ltm_virtual_server.test-vs", "destination", "10.255.255.254"),
					resource.TestCheckResourceAttr("bigip_ltm_virtual_server.test-vs", "port", "9999"),
					resource.TestCheckResourceAttr("bigip_ltm_virtual_server.test-vs", "mask", "255.255.255.255"),
					resource.TestCheckResourceAttr("bigip_ltm_virtual_server.test-vs", "source_address_translation", "automap"),
					resource.TestCheckResourceAttr("bigip_ltm_virtual_server.test-vs", "ip_protocol", "tcp"),
					resource.TestCheckResourceAttr("bigip_ltm_virtual_server.test-vs",
						fmt.Sprintf("irules.%d", schema.HashString(TEST_IRULE_NAME)),
						TEST_IRULE_NAME),
					resource.TestCheckResourceAttr("bigip_ltm_virtual_server.test-vs",
						fmt.Sprintf("profiles.%d", schema.HashString("/Common/http")),
						"/Common/http"),
					resource.TestCheckResourceAttr("bigip_ltm_virtual_server.test-vs",
						fmt.Sprintf("client_profiles.%d", schema.HashString("/Common/tcp")),
						"/Common/tcp"),
					resource.TestCheckResourceAttr("bigip_ltm_virtual_server.test-vs",
						fmt.Sprintf("server_profiles.%d", schema.HashString("/Common/tcp-lan-optimized")),
						"/Common/tcp-lan-optimized"),
<<<<<<< HEAD
=======
					resource.TestCheckResourceAttr("bigip_ltm_virtual_server.test-vs",
						fmt.Sprintf("policies.%d", schema.HashString(TEST_POLICY_NAME)),
						TEST_POLICY_NAME),
					resource.TestCheckResourceAttr("bigip_ltm_virtual_server.test-vs",
						fmt.Sprintf("vlans.%d", schema.HashString("TEST_VLAN_NAME")),
					  "TEST_VLAN_NAME"),
>>>>>>> 25d4a563
				),
			},
		},
	})
}

func TestBigipLtmVS_import(t *testing.T) {
	resource.Test(t, resource.TestCase{
		PreCheck: func() {
			testAcctPreCheck(t)
		},
		Providers:    testAccProviders,
		CheckDestroy: testCheckVSsDestroyed,
		Steps: []resource.TestStep{
			resource.TestStep{
				Config: TEST_VS_RESOURCE,
				Check: resource.ComposeTestCheckFunc(
					testCheckVSExists(TEST_VS_NAME, true),
				),
				ResourceName:      TEST_VS_NAME,
				ImportState:       false,
				ImportStateVerify: true,
			},
		},
	})
}

//TODO: test adding rules, profiles, policies, etc

func testCheckVSExists(name string, exists bool) resource.TestCheckFunc {
	return func(s *terraform.State) error {
		client := testAccProvider.Meta().(*bigip.BigIP)

		vs, err := client.GetVirtualServer(name)
		if err != nil {
			return err
		}
		if exists && vs == nil {
			return fmt.Errorf("Virtual server ", name, " does not exist.")
		}
		if !exists && vs != nil {
			return fmt.Errorf("Virtual server ", name, " exists.")
		}
		return nil
	}
}

func testCheckVSsDestroyed(s *terraform.State) error {
	client := testAccProvider.Meta().(*bigip.BigIP)

	for _, rs := range s.RootModule().Resources {
		if rs.Type != "bigip_ltm_virtual_address" {
			continue
		}

		name := rs.Primary.ID
		vs, err := client.GetVirtualServer(name)
		if err != nil {
			return err
		}
		if vs != nil {
			return fmt.Errorf("Virtual server ", name, " not destroyed.")
		}
	}
	return nil
}<|MERGE_RESOLUTION|>--- conflicted
+++ resolved
@@ -24,11 +24,8 @@
 	profiles = ["/Common/http"]
 	client_profiles = ["/Common/tcp"]
 	server_profiles = ["/Common/tcp-lan-optimized"]
-<<<<<<< HEAD
-=======
 	policies = ["${bigip_ltm_policy.test-policy.name}"]
 	vlans = ["TEST_VLAN_NAME"]
->>>>>>> 25d4a563
 }
 `
 
@@ -65,15 +62,12 @@
 					resource.TestCheckResourceAttr("bigip_ltm_virtual_server.test-vs",
 						fmt.Sprintf("server_profiles.%d", schema.HashString("/Common/tcp-lan-optimized")),
 						"/Common/tcp-lan-optimized"),
-<<<<<<< HEAD
-=======
 					resource.TestCheckResourceAttr("bigip_ltm_virtual_server.test-vs",
 						fmt.Sprintf("policies.%d", schema.HashString(TEST_POLICY_NAME)),
 						TEST_POLICY_NAME),
 					resource.TestCheckResourceAttr("bigip_ltm_virtual_server.test-vs",
 						fmt.Sprintf("vlans.%d", schema.HashString("TEST_VLAN_NAME")),
 					  "TEST_VLAN_NAME"),
->>>>>>> 25d4a563
 				),
 			},
 		},
