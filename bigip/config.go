--- conflicted
+++ resolved
@@ -46,11 +46,7 @@
 	}
 
 	if t == nil {
-<<<<<<< HEAD
-		log.Printf("[WARN] t %v not found, removing from state  ", t)
-=======
 		log.Printf("[WARN] Could not validate connection to BigIP")
->>>>>>> a348637b
 		return nil
 	}
 	return nil
